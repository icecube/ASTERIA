# -*- coding: utf-8 -*-
"""CCSN neutrino sources.

This module encapsulates the basic parameters of neutrino fluxes from
supernovae as modeled in the CCSN literature. For each species of neutrino one
requires an estimate of the luminosity vs. time as well as the energy spectrum
of the neutrinos at any given time.
"""

from __future__ import print_function, division

from astropy import units as u
from snewpy.neutrino import Flavor, MassHierarchy
from snewpy import flavor_transformation as ft

import numpy as np
<<<<<<< HEAD
import os

=======
import configparser
>>>>>>> bf5c77b3
from .interactions import Interactions
from .source import Source
from .detector import Detector


class Simulation:

    def __init__(self, config=None, *, model=None, distance=10 * u.kpc, flavors=None, hierarchy=None,
                 interactions=Interactions, mixing_scheme=None, mixing_angle=None, E=None, Emin=None, Emax=None,
                 dE=None, t=None, tmin=None, tmax=None, dt=None, geomfile=None, effvolfile=None):
        self.param = {}
        if model and not config:

            if not E and None in (Emin, Emax, dE):
                raise ValueError("Missing or incomplete energy range definition. Use argument `E` or "
                                 "arguments `Emin`, `Emax`, `dE")
            elif not E and None not in (Emin, Emax, dE):
                _Emin = Emin.to(u.MeV).value
                _Emax = Emax.to(u.MeV).value
                _dE = dE.to(u.MeV).value
                E = np.arange(_Emin, _Emax + _dE, _dE) * u.MeV
            else:
                E = np.arange(0, 100, 1) * u.MeV

            if not t and None in (tmin, tmax, dt):
                raise ValueError("Missing or incomplete energy range definition. Use argument `t` or "
                                 "arguments `tmin`, `tmax`, `dt")
            elif not t and None not in (tmin, tmax, dt):
                _tmin = tmin.to(u.ms).value
                _tmax = tmax.to(u.ms).value
                _dt = dt.to(u.ms)
                t = np.arange(_tmin, _tmax + _dt.value, _dt.value) * u.ms
                t = t.to(u.s)
            else:
                t = np.arange(-1, 1, 0.001) * u.s
                _dt = 1 * u.ms

            self.source = Source(model['name'], **model['param'])
            self.distance = distance
            self.energy = E
            self.time = t
            self._sim_dt = _dt
            if flavors is None:
                self.flavors = Flavor
            else:
                self.flavors = flavors

            self.hierarchy = hierarchy
            if self.hierarchy:
                self.hierarchy = getattr(MassHierarchy, hierarchy.upper())
            else:
                self.hierarchy = MassHierarchy.NORMAL

            self.mixing_scheme = mixing_scheme
            self.mixing_angle = mixing_angle
            if mixing_scheme:
                if mixing_scheme == 'NoTransformation':
                    self._mixing = getattr(ft, mixing_scheme)()
                else:
                    self._mixing = getattr(ft, mixing_scheme)(mh=self.hierarchy)
            else:
                self._mixing = ft.NoTransformation()

            self.interactions = interactions
            self._E_per_V = None
            self._total_E_per_V = None
            self._photon_spectra = None
            self._create_paramdict(model, distance, flavors, hierarchy, interactions, mixing_scheme, mixing_angle, E, t)

            if not geomfile:
                self._geomfile = os.path.join(os.environ['ASTERIA'],
                                              'data/detector/Icecube_geometry.20110102.complete.txt')
            else:
                self._geomfile = geomfile

            if not effvolfile:
                self._effvolfile = os.path.join(os.environ['ASTERIA'],
                                                'data/detector/effectivevolume_benedikt_AHA_normalDoms.txt')
            else:
                self._effvolfile = effvolfile

            self.detector = Detector(self._geomfile, self._effvolfile)

        elif config is not None:
            with open(config) as f:
                configuration = configparser.ConfigParser()
                configuration.read_file(config)
                default = configuration['DEFAULT']
                model = configuration['MODEL']
                mixing = configuration['MIXING']
                energy = configuration['ENERGY']
                time = configuration['TIME']
                
                if 'min' and 'max' and 'step' in configuration['ENERGY'].keys():
                    _Emin = float(energy['min'])
                    _Emax = float(energy['max'])
                    _dE = float(energy['step'])
                    E = np.arange(_Emin, _Emax + _dE, _dE) * u.MeV
                else:
                    E = np.arange(0, 100, 1) * u.MeV
                    
                if 'min' and 'max' and 'step' in configuration['TIME'].keys():
                    _tmin = float(time['min'])
                    _tmax = float(time['max'])
                    _dt = float(time['step'])
                    f = u.s.to(u.ms)
                    t = np.arange(f * _tmin, f * _tmax + _dt, _dt) * u.ms
                else:
                    t = np.arange(-1000, 1000, 1) * u.ms
                    
#                 self.source = Source(model[default['model']], **model['param'])
                self.model = {'name': model['name'],
                              'param': {
                                  'progenitor_mass': model['progenitor_mass'] * u.Msun,
                                  'revival_time': model['revival_time'] * u.ms,
                                  'metallicity': model['metallicity'],
                                  'eos': model['eos']}
                              }
                self.distance = default['distance'] * u.kpc
                self.energy = E
                self.time = t
                if default['flavors'] is None:
                    self.flavors = Flavor
                else:
                    self.flavors = default['flavors']
                self.hierarch = default['hierarchy']
                self.mixing_scheme = mixing['scheme']
                self.mixing_angle = float(mixing['angle'])
                self.interactions = default['interactions']

                self._create_paramdict(model, distance, flavors, hierarchy, interactions, mixing_scheme, mixing_angle, E, t)
                
                self.__init__(**self.param)
            
        else:
            raise ValueError('Missing required arguments. Use argument `config` or `model`.')

    def _create_paramdict(self, model=None, distance=10 * u.kpc, flavors=None, hierarchy=None,
                          interactions=Interactions, mixing_scheme=None, mixing_angle=None, E=None, t=None):
        self.param.update({
            'model': model,
            'distance': distance,
            'energy': E,
            'time': t,
            'flavors': flavors,
            'hierarchy': hierarchy,
            'mixing_scheme': mixing_scheme,
            'mixing_angle': mixing_angle,
            'interactions': interactions,
        })

    def run(self, load_simulation=False):
        """Simulates the photonic energy per volume in the IceCube Detector or loads an existing simulation

        :param load_simulation: indicates whether or not to attempt to load an existing simulation
        :type load_simulation: bool
        :return: None
        :rtype: None
        """
        if load_simulation:
            raise NotImplementedError('Simulation loading is not currently implemented')

        self.compute_photon_spectra()
        self.compute_energy_per_vol()
        return

    def compute_photon_spectra(self):
        """Computes the spectrum of photons produced by neutrino interactions in the IceCube Detector
            Data are stored in SimulationHandler.photon_spectra
        :return: None
        :rtype: None
        """
        self._photon_spectra = {}

        for flavor in self.flavors:
            result = np.zeros(self.energy.size)
            for interaction in self.interactions:
                xs = interaction.cross_section(flavor, self.energy).to(u.m ** 2).value
                E_lep = interaction.mean_lepton_energy(flavor, self.energy).value
                photon_scaling_factor = interaction.photon_scaling_factor(flavor).value
                result += xs * E_lep * photon_scaling_factor
            self._photon_spectra.update({flavor: result * (u.m * u.m)})

    def get_combined_spectrum(self, t, E, flavor, mixing):
        # TODO: Check that this function still works when p_surv and pc_osc are arrays
        # TODO: Simplify after adding neutrino oscillates_to property to SNEWPY
        # The cflavor "complementary flavor" is the flavor that the provided argument `flavor` oscillates to/from
        if flavor.is_neutrino:
            if flavor.is_electron:
                coeffs = mixing.prob_ee(t, E), mixing.prob_ex(t, E)
                cflavor = Flavor.NU_X
            else:
                coeffs = mixing.prob_xx(t, E), mixing.prob_xe(t, E)
                cflavor = Flavor.NU_E
        else:
            if flavor.is_electron:
                coeffs = mixing.prob_eebar(t, E), mixing.prob_exbar(t, E)
                cflavor = Flavor.NU_X_BAR
            else:
                coeffs = mixing.prob_xxbar(t, E), mixing.prob_xebar(t, E)
                cflavor = Flavor.NU_E_BAR

        nu_spectrum = np.zeros(shape=(t.size, E.size))
        for coeff, _flavor in zip(coeffs, (flavor, cflavor)):
            alpha = self.source.alpha(t, _flavor)
            meanE = self.source.meanE(t, _flavor).to(u.MeV).value

            alpha[alpha < 0] = 0
            cut = (alpha >= 0) & (meanE > 0)

            flux = self.source.flux(t[cut], _flavor).value.reshape(-1, 1)
            nu_spectrum[cut] += coeff * self.source.energy_pdf(t[cut], E, _flavor) * flux

        photon_spectrum = self._photon_spectra[flavor].to(u.m ** 2).value.reshape(1, -1)
        return nu_spectrum * photon_spectrum

    def compute_energy_per_vol(self, *, part_size=1000):
        """Compute the energy deposited in a cubic meter of ice by photons
        from SN neutrino interactions.

        Parameters
        ----------

        part_size : int
           Maximum number of time steps to compute at once. A temporary numpy array
           of size n x time.size is created and can be very memory inefficient.

        Returns
        -------
        E_per_V
           Energy per m**3 of ice deposited  by neutrinos of requested flavor
        """
        if self.time.size < 2:
            raise ValueError("Time array size <2, unable to compute energy per volume.")

        H2O_in_ice = 3.053e28  # 1 / u.m**3
        dist = self.distance.to(u.m).value  # m**2

        self._E_per_V = {}
        self._total_E_per_V = np.zeros(self.time.size)

        for flavor in self.flavors:
            print(f'Starting {flavor.name} simulation... {" " * (10 - len(flavor.name))}', end='')

            # Perform core calculation on partitions in E to regulate memory usage in vectorized function
            result = np.zeros(self.time.size)
            idx = 0
            if part_size < self.time.size:
                while idx + part_size < self.time.size:
                    spectrum = self.get_combined_spectrum(self.time[idx:idx + part_size], self.energy, flavor,
                                                          self._mixing)
                    result[idx:idx + part_size] = np.trapz(spectrum, self.energy.value, axis=1)
                    idx += part_size
            spectrum = self.get_combined_spectrum(self.time[idx:], self.energy, flavor, self._mixing)
            result[idx:] = np.trapz(spectrum, self.energy.value, axis=1)
            # Add distance, density and time-binning scaling factors
            result *= H2O_in_ice / (4 * np.pi * dist ** 2) * np.ediff1d(self.time,
                                                                        to_end=(self.time[-1] - self.time[-2])).value
            if not flavor.is_electron:
                result *= 2
            self._E_per_V.update({flavor: result * (u.MeV / u.m / u.m / u.m)})
            self._total_E_per_V += result
            print('DONE')
        self._total_E_per_V *= (u.MeV / u.m / u.m / u.m)

    @property
    def E_per_V(self):
        return self._E_per_V if self._E_per_V else None

    @property
    def total_E_per_V(self):
        return self._total_E_per_V if self._total_E_per_V else None

    def avg_dom_signal(self, flavor):
        effvol = 0.1654 * u.m ** 3 / u.MeV  # Simple estimation of IceCube DOM Eff. Vol.
        return effvol * self._E_per_V[flavor]

    def detector_signal(self, dt=2 * u.ms, flavor=None, subdetector=None):
        """ Compute signal rates observed by detector
        Parameters
        ----------
        dt : Quantity
            Time binning for hit rates (must be a multiple of base dt used for simulation)
        flavor: snewpy.neutrino.Flavor
            Flavor for which to report signal, if None is provided, all-flavor signal is reported
        Notes
        -----
        "Signal" is defined to be the expected average hit rate in a bin
        """

        _dt = dt.to(u.s).value
        _t = self.time.to(u.s).value
        rebinfactor = int(_dt / self._sim_dt.to(u.s).value)
        total_E_per_V_binned = np.array([np.sum(part) for part in _get_partitions(self._total_E_per_V.value,
                                                                                  part_size=rebinfactor)])
        deadtime = self.detector.deadtime

        i3_effvol = self.detector.i3_effvol if subdetector != 'dc' else 0
        dc_effvol = self.detector.dc_effvol if subdetector != 'i3' else 0

        dc_rel_eff = self.detector.dc_rel_eff
        eps_i3 = 0.87 / (1 + deadtime * total_E_per_V_binned / _dt)
        eps_dc = 0.87 / (1 + deadtime * total_E_per_V_binned * dc_rel_eff / _dt)
        time_binned = np.array([part[0] for part in _get_partitions(_t, part_size=rebinfactor)])
        if flavor:
            E_per_V_binned = np.array([np.sum(part) for part in _get_partitions(self._E_per_V[flavor].value,
                                                                                part_size=rebinfactor)])
            return time_binned * u.s, E_per_V_binned * (i3_effvol * eps_i3 + dc_effvol * eps_dc)
        else:
            return time_binned * u.s, total_E_per_V_binned * (i3_effvol * eps_i3 + dc_effvol * eps_dc)

    def detector_hits(self, dt=2 * u.ms, flavor=None, subdetector=None,):
        """ Compute hit rates observed by detector
        Parameters
        ----------
        dt : Quantity
            Time binning for hit rates (must be a multiple of base dt used for simulation)
        flavor: snewpy.neutrino.Flavor
            Flavor for which to report signal, if None is provided, all-flavor signal is reported
        subdetector: None or str
            IceCube subdetector, must be None (Full Detector), 'i3' (IC80) or 'dc' (DeepCore)
        """
        time_binned, signal = self.detector_signal(dt, flavor, subdetector)
        # Possion-fluctuated
        return time_binned, np.random.poisson(signal)

    def detector_significance(self, dt=0.5 * u.s, *, by_subdetector=False):
        i3_dom_bg_var = self.detector.i3_dom_bg_sig ** 2 * dt.to(u.s).value
        dc_dom_bg_var = self.detector.dc_dom_bg_sig ** 2 * dt.to(u.s).value

        if by_subdetector:  # Use definition of delta_mu(_var) from SNDAQ
            time_binned, i3_hits_binned = self.detector_hits(dt, subdetector='i3')
            _, dc_hits_binned = self.detector_hits(dt, subdetector='dc')

            var_dmu = 1 / (self.detector.n_i3_doms / i3_dom_bg_var + self.detector.n_dc_doms / dc_dom_bg_var)
            dmu = var_dmu * (i3_hits_binned/i3_dom_bg_var + dc_hits_binned/dc_dom_bg_var)

            signi_binned = dmu/np.sqrt(var_dmu)
            return time_binned, signi_binned
        else:  # Use simple calculation from USSR
            detector_bg_var = (self.detector.n_i3_doms*i3_dom_bg_var + self.detector.n_dc_doms*dc_dom_bg_var)

            time_binned, hits_binned = self.detector_hits(dt)
            signi_binned = hits_binned/np.sqrt(detector_bg_var)
        return time_binned, signi_binned

    def trigger_significance(self, dt=0.5 * u.s, *, by_subdetector=False):
        return self.detector_significance(dt=dt, by_subdetector=by_subdetector)[1].max()

    def sample_significance(self, sample_size, dt=0.5*u.s, distance=10*u.kpc, by_subdetector=False):
        # TODO: This is a bit awkward, by adding distance scaling elsewhere, the conditional scaling here may be removed
        current_dist = self.distance.to(u.kpc).value

        if current_dist != distance.to(u.kpc).value:
            total_E_per_V = self._total_E_per_V
            self._total_E_per_V = self._total_E_per_V.value * (current_dist/distance.to(u.kpc).value)**2 * \
                                  (u.MeV / u.m / u.m / u.m)

            sample = np.array([self.trigger_significance(dt, by_subdetector=by_subdetector)
                               for _ in range(sample_size)])
            self._total_E_per_V = total_E_per_V
        else:
            sample = np.array([self.trigger_significance(dt, by_subdetector=by_subdetector)
                               for _ in range(sample_size)])
        return sample




def _get_partitions(*args, part_size=1000):
    if len(args) > 1:
        if not all(len(x) == len(args[0]) for x in args):
            raise ValueError(f'Inputs must have same size, given sizes ({", ".join((str(len(x)) for x in args))})')
    total_size = len(args[0])
    if part_size > total_size:
        yield tuple(x for x in args) if len(args) > 1 else args[0]
    else:
        idx = 0
        while idx + part_size < total_size:
            yield tuple(x[idx:idx + part_size] for x in args) if len(args) > 1 else args[0][idx:idx + part_size]
            idx += part_size
        yield tuple(x[idx:] for x in args) if len(args) > 1 else args[0][idx:]<|MERGE_RESOLUTION|>--- conflicted
+++ resolved
@@ -14,12 +14,9 @@
 from snewpy import flavor_transformation as ft
 
 import numpy as np
-<<<<<<< HEAD
+import configparser
 import os
 
-=======
-import configparser
->>>>>>> bf5c77b3
 from .interactions import Interactions
 from .source import Source
 from .detector import Detector
@@ -112,7 +109,7 @@
                 mixing = configuration['MIXING']
                 energy = configuration['ENERGY']
                 time = configuration['TIME']
-                
+
                 if 'min' and 'max' and 'step' in configuration['ENERGY'].keys():
                     _Emin = float(energy['min'])
                     _Emax = float(energy['max'])
@@ -120,7 +117,7 @@
                     E = np.arange(_Emin, _Emax + _dE, _dE) * u.MeV
                 else:
                     E = np.arange(0, 100, 1) * u.MeV
-                    
+
                 if 'min' and 'max' and 'step' in configuration['TIME'].keys():
                     _tmin = float(time['min'])
                     _tmax = float(time['max'])
@@ -129,7 +126,7 @@
                     t = np.arange(f * _tmin, f * _tmax + _dt, _dt) * u.ms
                 else:
                     t = np.arange(-1000, 1000, 1) * u.ms
-                    
+
 #                 self.source = Source(model[default['model']], **model['param'])
                 self.model = {'name': model['name'],
                               'param': {
@@ -151,9 +148,9 @@
                 self.interactions = default['interactions']
 
                 self._create_paramdict(model, distance, flavors, hierarchy, interactions, mixing_scheme, mixing_angle, E, t)
-                
+
                 self.__init__(**self.param)
-            
+
         else:
             raise ValueError('Missing required arguments. Use argument `config` or `model`.')
 
